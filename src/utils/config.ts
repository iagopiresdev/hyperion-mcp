/**
 * Configuration utility for hyperion-mcp
 * Provides structured access to environment variables with defaults
 */

import { logger } from "./logger";

const configLogger = logger.child({ component: "config" });

interface ServerConfig {
  port: number;
  environment: "development" | "production" | "test";
  logLevel: "debug" | "info" | "warn" | "error";
}

interface AuthConfig {
  enabled: boolean;
  enableAuth: boolean;
  apiKeys: string[];
}

interface ApiKeys {
  openai?: string;
  anthropic?: string;
  github?: string;
}

interface PineconeConfig {
  indexName?: string;
}

interface FsToolConfig {
  allowedReadPaths?: string[];
  allowedWritePaths?: string[];
}

interface Config {
  server: ServerConfig;
  auth: AuthConfig;
  apiKeys: ApiKeys;
<<<<<<< HEAD
  fsTool: {
    basePath: string;
  };
=======
  pinecone: PineconeConfig;
  fsTool: FsToolConfig;
>>>>>>> 5790d102
}

function parseNumber(value: string | undefined, defaultValue: number): number {
  if (!value) return defaultValue;
  const parsed = parseInt(value, 10);
  return isNaN(parsed) ? defaultValue : parsed;
}

function parseBoolean(
  value: string | undefined,
  defaultValue: boolean
): boolean {
  if (value === undefined) return defaultValue;
  return value.toLowerCase() === "true" || value === "1";
}

function createConfig(): Config {
  const port = parseNumber(process.env.PORT, 3333);

  const environment = (process.env.NODE_ENV || "development") as
    | "development"
    | "production"
    | "test";
  if (!["development", "production", "test"].includes(environment)) {
    configLogger.warn(
      `Invalid NODE_ENV: ${process.env.NODE_ENV}, using 'development' instead`
    );
  }

  const logLevel = (process.env.LOG_LEVEL || "info") as
    | "debug"
    | "info"
    | "warn"
    | "error";
  if (!["debug", "info", "warn", "error"].includes(logLevel)) {
    configLogger.warn(
      `Invalid LOG_LEVEL: ${process.env.LOG_LEVEL}, using 'info' instead`
    );
  }

  const authEnabled = parseBoolean(
    process.env.ENABLE_AUTH,
    environment === "production"
  );

  const apiKeys: string[] = [];
  if (process.env.API_KEY) {
    apiKeys.push(process.env.API_KEY);
    configLogger.debug("API_KEY loaded from environment");
  }

  if (process.env.MCP_API_KEY) {
    apiKeys.push(process.env.MCP_API_KEY);
    configLogger.debug("MCP_API_KEY loaded from environment");
  }

  const openaiApiKey = process.env.OPENAI_API_KEY;
  const anthropicApiKey = process.env.ANTHROPIC_API_KEY;
  const githubToken = process.env.GITHUB_TOKEN;
  const pineconeIndexName = process.env.PINECONE_INDEX_NAME;

  const allowedReadPathsRaw = process.env.FS_ALLOWED_READ_PATHS;
  const allowedWritePathsRaw = process.env.FS_ALLOWED_WRITE_PATHS;
  const allowedReadPaths = allowedReadPathsRaw
    ? allowedReadPathsRaw
        .split(",")
        .map((p) => p.trim())
        .filter((p) => p)
    : undefined;
  const allowedWritePaths = allowedWritePathsRaw
    ? allowedWritePathsRaw
        .split(",")
        .map((p) => p.trim())
        .filter((p) => p)
    : undefined;

  if (environment !== "test" && !openaiApiKey) {
    configLogger.warn(
      "OPENAI_API_KEY not set, OpenAI tools will not work correctly"
    );
  }

  if (environment !== "test" && !anthropicApiKey) {
    configLogger.warn(
      "ANTHROPIC_API_KEY not set, Anthropic tools will not work correctly"
    );
  }

  if (environment !== "test" && !pineconeIndexName) {
    configLogger.warn(
      "PINECONE_INDEX_NAME not set, Pinecone search tool might not work correctly"
    );
  }

  if (
    environment !== "production" &&
    (!allowedReadPaths || allowedReadPaths.length === 0)
  ) {
    configLogger.warn(
      "FS_ALLOWED_READ_PATHS not set or empty, file system read tool might be restricted or disabled."
    );
  }

  const config: Config = {
    server: {
      port,
      environment,
      logLevel,
    },
    auth: {
      enabled: authEnabled,
      enableAuth: authEnabled,
      apiKeys,
    },
    apiKeys: {
      openai: openaiApiKey,
      anthropic: anthropicApiKey,
      github: githubToken,
    },
<<<<<<< HEAD
    fsTool: {
      basePath: process.env.FS_TOOL_BASE_PATH || "./fs_sandbox",
=======
    pinecone: {
      indexName: pineconeIndexName,
    },
    fsTool: {
      allowedReadPaths: allowedReadPaths,
      allowedWritePaths: allowedWritePaths,
>>>>>>> 5790d102
    },
  };

  configLogger.debug("Configuration loaded");
  return config;
}

export const config = createConfig();<|MERGE_RESOLUTION|>--- conflicted
+++ resolved
@@ -38,14 +38,8 @@
   server: ServerConfig;
   auth: AuthConfig;
   apiKeys: ApiKeys;
-<<<<<<< HEAD
-  fsTool: {
-    basePath: string;
-  };
-=======
   pinecone: PineconeConfig;
   fsTool: FsToolConfig;
->>>>>>> 5790d102
 }
 
 function parseNumber(value: string | undefined, defaultValue: number): number {
@@ -165,17 +159,12 @@
       anthropic: anthropicApiKey,
       github: githubToken,
     },
-<<<<<<< HEAD
-    fsTool: {
-      basePath: process.env.FS_TOOL_BASE_PATH || "./fs_sandbox",
-=======
     pinecone: {
       indexName: pineconeIndexName,
     },
     fsTool: {
       allowedReadPaths: allowedReadPaths,
       allowedWritePaths: allowedWritePaths,
->>>>>>> 5790d102
     },
   };
 
